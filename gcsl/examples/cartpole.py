--- conflicted
+++ resolved
@@ -109,11 +109,7 @@
 def sample_goal_coop(xrange: Tuple[float, float] = (5.0, 5.0)) -> gcsl.Goal:
     """Sample a new goal. In the coop cartpole environment a goal is composed of a
     target cart-velocity and a pole angle."""
-<<<<<<< HEAD
     cart_vel = np.random.uniform(*xrange)
-=======
-    cart_vel = np.random.uniform(-2.0, 2.0)
->>>>>>> 991d85d4
     pole_angle = 0.0
     return np.array([cart_vel, pole_angle], dtype=np.float32)
 
